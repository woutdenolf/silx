--- conflicted
+++ resolved
@@ -53,21 +53,12 @@
 __authors__ = ["Jérôme Kieffer"]
 __license__ = "MIT"
 __copyright__ = "European Synchrotron Radiation Facility, Grenoble, France"
-<<<<<<< HEAD
-__date__ = "17/06/2016"
-__status__ = "production"
-__docformat__ = 'restructuredtext'
-__all__ = ["date", "version_info", "strictversion", "hexversion", "debianversion", "calc_hexversion"]
-
-
-=======
 __date__ = "15/09/2016"
 __status__ = "production"
 __docformat__ = 'restructuredtext'
 __all__ = ["date", "version_info", "strictversion", "hexversion", "debianversion", "calc_hexversion"]
 
 
->>>>>>> e6e44448
 RELEASE_LEVEL_VALUE = {"dev": 0,
                        "alpha": 10,
                        "beta": 11,
@@ -79,9 +70,7 @@
 MINOR = 3
 MICRO = 0
 RELEV = "dev"  # <16
-SERIAL = 1  # <16
-
-date = __date__
+SERIAL = 0  # <16
 
 date = __date__
 
@@ -102,21 +91,13 @@
 
 def calc_hexversion(major=0, minor=0, micro=0, releaselevel="dev", serial=0):
     """Calculate the hexadecimal version number from the tuple version_info:
-<<<<<<< HEAD
-    
-=======
 
->>>>>>> e6e44448
     :param major: integer
     :param minor: integer
     :param micro: integer
     :param relev: integer or string
     :param serial: integer
-<<<<<<< HEAD
-    :return: integerm always increasing with revision numbers  
-=======
     :return: integerm always increasing with revision numbers
->>>>>>> e6e44448
     """
     try:
         releaselevel = int(releaselevel)
