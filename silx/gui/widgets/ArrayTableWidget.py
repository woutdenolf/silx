# coding: utf-8
# /*##########################################################################
#
# Copyright (c) 2016 European Synchrotron Radiation Facility
#
# Permission is hereby granted, free of charge, to any person obtaining a copy
# of this software and associated documentation files (the "Software"), to deal
# in the Software without restriction, including without limitation the rights
# to use, copy, modify, merge, publish, distribute, sublicense, and/or sell
# copies of the Software, and to permit persons to whom the Software is
# furnished to do so, subject to the following conditions:
#
# The above copyright notice and this permission notice shall be included in
# all copies or substantial portions of the Software.
#
# THE SOFTWARE IS PROVIDED "AS IS", WITHOUT WARRANTY OF ANY KIND, EXPRESS OR
# IMPLIED, INCLUDING BUT NOT LIMITED TO THE WARRANTIES OF MERCHANTABILITY,
# FITNESS FOR A PARTICULAR PURPOSE AND NONINFRINGEMENT. IN NO EVENT SHALL THE
# AUTHORS OR COPYRIGHT HOLDERS BE LIABLE FOR ANY CLAIM, DAMAGES OR OTHER
# LIABILITY, WHETHER IN AN ACTION OF CONTRACT, TORT OR OTHERWISE, ARISING FROM,
# OUT OF OR IN CONNECTION WITH THE SOFTWARE OR THE USE OR OTHER DEALINGS IN
# THE SOFTWARE.
#
# ###########################################################################*/
"""This module defines a widget designed to display data arrays with any
number of dimensions as 2D frames (images, slices) in a table view.
The dimensions not displayed in the table can be browsed using improved
sliders.

The widget uses a TableView that relies on a custom abstract item
model: :class:`silx.gui.widgets.ArrayTableModel`.
"""
from __future__ import division
import sys

from silx.gui import qt
from .TableWidget import TableView
from .ArrayTableModel import ArrayTableModel
from .FrameBrowser import HorizontalSliderWithBrowser

__authors__ = ["V.A. Sole", "P. Knobel"]
__license__ = "MIT"
__date__ = "25/11/2016"


class HorizontalSpacer(qt.QWidget):
    """Blank widget expanding horizontally"""
    def __init__(self, parent=None):
        qt.QWidget.__init__(self, parent)
        self.setSizePolicy(qt.QSizePolicy(qt.QSizePolicy.Expanding,
                                          qt.QSizePolicy.Fixed))


class AxesSelector(qt.QWidget):
    """Widget with two combo-boxes to select two dimensions among
    all possible dimensions of an n-dimensional array.

    The first combobox contains values from :math:`0` to :math:`n-2`.

    The choices in the 2nd CB depend on the value selected in the first one.
    If the value selected in the first CB is :math:`m`, the second one lets you
    select values from :math:`m+1` to :math:`n-1`.

    The two axes can be used to select the row axis and the column axis t
    display a slice of the array data in a table view.
    """
    sigDimensionsChanged = qt.Signal(int, int)
    """Signal emitted whenever one of the comboboxes is changed.
    The signal carries the two selected dimensions."""

    def __init__(self, parent=None, n=None):
        qt.QWidget.__init__(self, parent)
        self.layout = qt.QHBoxLayout(self)
        self.layout.setContentsMargins(0, 2, 0, 2)
        self.layout.setSpacing(10)

        self.rowsCB = qt.QComboBox(self)
        self.columnsCB = qt.QComboBox(self)

        self.layout.addWidget(qt.QLabel("Rows dimension", self))
        self.layout.addWidget(self.rowsCB)
        self.layout.addWidget(qt.QLabel("    ", self))
        self.layout.addWidget(qt.QLabel("Columns dimension", self))
        self.layout.addWidget(self.columnsCB)
        self.layout.addWidget(HorizontalSpacer(self))

        self._slotsAreConnected = False
        if n is not None:
            self.setNDimensions(n)

    def setNDimensions(self, n):
        """Initialize combo-boxes depending on number of dimensions of array.
        Initially, the rows dimension is the second-to-last one, and the
        columns dimension is the last one.

        Link the CBs together. MAke them emit a signal when their value is
        changed.

        :param int n: Number of dimensions of array
        """
        # remember the number of dimensions and the rows dimension
        self.n = n
        self._rowsDim = n - 2

        # ensure slots are disconnected before (re)initializing widget
        if self._slotsAreConnected:
            self.rowsCB.currentIndexChanged.disconnect(self._rowDimChanged)
            self.columnsCB.currentIndexChanged.disconnect(self._colDimChanged)

        self._clear()
        self.rowsCB.addItems([str(i) for i in range(n - 1)])
        self.rowsCB.setCurrentIndex(n - 2)
        if n >= 1:
            self.columnsCB.addItem(str(n - 1))
            self.columnsCB.setCurrentIndex(0)

        # reconnect slots
        self.rowsCB.currentIndexChanged.connect(self._rowDimChanged)
        self.columnsCB.currentIndexChanged.connect(self._colDimChanged)
        self._slotsAreConnected = True

        # emit new dimensions
        if n >= 2:
            self.sigDimensionsChanged.emit(n - 2, n - 1)

    def setDimensions(self, row_dim, col_dim):
        """Set the rows and columns dimensions.

        The rows dimension must be lower than the columns dimension.

        :param int row_dim: Rows dimension
        :param int col_dim: Columns dimension
        """
        if row_dim >= col_dim:
            raise IndexError("Row dimension must be lower than column dimension")
        if not (0 <= row_dim < self.n - 1):
            raise IndexError("Row dimension must be between 0 and %d" % (self.n - 2))
        if not (row_dim < col_dim <= self.n - 1):
            raise IndexError("Col dimension must be between %d and %d" % (row_dim + 1, self.n - 1))

        # set the rows dimension; this triggers an update of columnsCB
        self.rowsCB.setCurrentIndex(row_dim)
        # columnsCB first item is "row_dim + 1". So index of "col_dim" is
        # col_dim - (row_dim + 1)
        self.columnsCB.setCurrentIndex(col_dim - row_dim - 1)

    def getDimensions(self):
        """Return a 2-tuple of the rows dimension and the columns dimension.

        :return: 2-tuple of axes numbers (row_dimension, col_dimension)
        """
        return self._getRowDim(), self._getColDim()

    def _clear(self):
        """Empty the combo-boxes"""
        self.rowsCB.clear()
        self.columnsCB.clear()

    def _getRowDim(self):
        """Get rows dimension, selected in :attr:`rowsCB`
        """
        # rows combobox contains elements "0", ..."n-2",
        # so the selected dim is always equal to the index
        return self.rowsCB.currentIndex()

    def _getColDim(self):
        """Get columns dimension, selected in :attr:`columnsCB`"""
        # columns combobox contains elements "row_dim+1", "row_dim+2", ..., "n-1"
        # so the selected dim is equal to row_dim + 1 + index
        return self._rowsDim + 1 + self.columnsCB.currentIndex()

    def _rowDimChanged(self):
        """Update columns combobox when the rows dimension is changed.

        Emit :attr:`sigDimensionsChanged`"""
        old_col_dim = self._getColDim()
        new_row_dim = self._getRowDim()

        # clear cols CB
        self.columnsCB.currentIndexChanged.disconnect(self._colDimChanged)
        self.columnsCB.clear()
        # refill cols CB
        for i in range(new_row_dim + 1, self.n):
            self.columnsCB.addItem(str(i))

        # keep previous col dimension if possible
        new_col_cb_idx = old_col_dim - (new_row_dim + 1)
        if new_col_cb_idx < 0:
            # if row_dim is now greater than the previous col_dim,
            # we select a new col_dim = row_dim + 1 (first element in cols CB)
            new_col_cb_idx = 0
        self.columnsCB.setCurrentIndex(new_col_cb_idx)

        # reconnect slot
        self.columnsCB.currentIndexChanged.connect(self._colDimChanged)

        self._rowsDim = new_row_dim

        self.sigDimensionsChanged.emit(self._getRowDim(), self._getColDim())

    def _colDimChanged(self):
        """Emit :attr:`sigDimensionsChanged`"""
        self.sigDimensionsChanged.emit(self._getRowDim(), self._getColDim())


def _get_shape(array_like):
    """Return shape of an array like object.

    In case the object is a nested sequence (list of lists, tuples...),
    the size of each dimension is assumed to be uniform, and is deduced from
    the length of the first sequence.

    :param array_like: Array like object: numpy array, hdf5 dataset,
        multi-dimensional sequence
    :return: Shape of array, as a tuple of integers
    """
    if hasattr(array_like, "shape"):
        return array_like.shape

    shape = []
    subsequence = array_like
    while hasattr(subsequence, "__len__"):
        shape.append(len(subsequence))
        subsequence = subsequence[0]

    return tuple(shape)


def _data_is_text(array_like):
    """Return True if data in array like object is text.

    :param array_like: Array like object: numpy array, hdf5 dataset,
        multi-dimensional sequence
    :return: True if array contains string, False otherwise.
    """
    if hasattr(array_like, "dtype"):
        t = "%s" % array_like.dtype
        if '|' in t:
            return True
        else:
            return False

    subsequence = array_like
    while hasattr(subsequence, "__len__"):
        subsequence = subsequence[0]
    else:
        first_element = subsequence

    if type(first_element) in [str, bytes]:
        return True
    if not sys.version_info[0] == 3:
        if type(first_element) == unicode:
            return True
    return False


class ArrayTableWidget(qt.QWidget):
    """This widget is designed to display data of 2D frames (images, slices)
    in a table view. The widget can load any n-dimensional array, and display
    any 2-D frame/slice in the array.

    The index of the dimensions orthogonal to the displayed frame can be set
    interactively using a browser widget (sliders, buttons and text entries).

    To set the data, use :meth:`setArrayData`.
    To select the perspective, use :meth:`setPerspective` or
    use :meth:`setFrameAxes`.
    To select the frame, use :meth:`setFrameIndex`.
    """
    def __init__(self, parent=None):
        """

        :param parent: parent QWidget
        :param labels: list of labels for each dimension of the array
        """
        qt.QWidget.__init__(self, parent)
        self.mainLayout = qt.QVBoxLayout(self)
        self.mainLayout.setContentsMargins(0, 0, 0, 0)
        self.mainLayout.setSpacing(0)

        self.browserContainer = qt.QWidget(self)
        self.browserLayout = qt.QGridLayout(self.browserContainer)
        self.browserLayout.setContentsMargins(0, 0, 0, 0)
        self.browserLayout.setSpacing(0)

        self._dimensionLabelsText = []
        """List of text labels sorted in the increasing order of the dimension
        they apply to."""
        self._browserLabels = []
        """List of QLabel widgets."""
        self._browserWidgets = []
        """List of HorizontalSliderWithBrowser widgets."""

        self.axesSelector = AxesSelector(self)

<<<<<<< HEAD
        self.view = TableView(self)
=======
        self.view = qt.QTableView(self)
>>>>>>> 9295c70f

        self.mainLayout.addWidget(self.browserContainer)
        self.mainLayout.addWidget(self.axesSelector)
        self.mainLayout.addWidget(self.view)

        self.model = ArrayTableModel(self)
        self.view.setModel(self.model)

    def setArrayData(self, data, labels=None, copy=True, editable=False):
        """Set the data array. Update frame browsers and labels.

        :param data: Numpy array or similar object (e.g. nested sequence,
            h5py dataset...)
        :param labels: list of labels for each dimension of the array, or
            boolean ``True`` to use default labels ("dimension 0",
            "dimension 1", ...). `None` to disable labels (default).
        :param bool copy: If *True*, store a copy of *data* in the model. If
            *False*, store a reference to *data* if possible (only possible if
            *data* is a proper numpy array or an object that implements the
            same methods).
        :param bool editable: Flag to enable editing data. Default is *False*
        """
        self._data_shape = _get_shape(data)

        n_widgets = len(self._browserWidgets)
        n_dimensions = len(self._data_shape)

        # Reset text of labels
        self._dimensionLabelsText = []
        for i in range(n_dimensions):
            if labels in [True, 1]:
                label_text = "Dimension %d" % i
            elif labels is None or i >= len(labels):
                label_text = ""
            else:
                label_text = labels[i]
            self._dimensionLabelsText.append(label_text)

        # not enough widgets, create new ones (we need n_dim - 2)
        for i in range(n_widgets, n_dimensions - 2):
            browser = HorizontalSliderWithBrowser(self.browserContainer)
            self.browserLayout.addWidget(browser, i, 1)
            self._browserWidgets.append(browser)
            browser.valueChanged.connect(self._browserSlot)
            browser.setEnabled(False)
            browser.hide()

            label = qt.QLabel(self.browserContainer)
            self._browserLabels.append(label)
            self.browserLayout.addWidget(label, i, 0)
            label.hide()

        n_widgets = len(self._browserWidgets)
        for i in range(n_widgets):
            label = self._browserLabels[i]
            browser = self._browserWidgets[i]

            if (i + 2) < n_dimensions:
                label.setText(self._dimensionLabelsText[i])
                browser.setRange(0, self._data_shape[i] - 1)
                browser.setEnabled(True)
                browser.show()
                if labels is not None:
                    label.show()
                else:
                    label.hide()
            else:
                browser.setEnabled(False)
                browser.hide()
                label.hide()

        # set model
        if _data_is_text(data):
            fmt = "%s"
        else:
            fmt = "%g"

        self.model.setFormat(fmt)
        self.model.setArrayData(data, copy=copy, editable=editable)
        # some linux distributions need this call
        self.view.setModel(self.model)
        if editable:
            self.view.enableCut()
            self.view.enablePaste()

        # initialize & connect axesSelector
        self.axesSelector.setNDimensions(n_dimensions)
        self.axesSelector.sigDimensionsChanged.connect(self.setFrameAxes)

        # initialize & connect axesSelector
        self.axesSelector.setNDimensions(n_dimensions)
        self.axesSelector.sigDimensionsChanged.connect(self.setFrameAxes)

    def setFrameIndex(self, index):
        """Set the active slice/image index in the n-dimensional array.

        A frame is a 2D array extracted from an array. This frame is
        necessarily parallel to 2 axes, and orthogonal to all other axes.

        The index of a frame is a sequence of indices along the orthogonal
        axes, where the frame intersects the respective axis. The indices
        are listed in the same order as the corresponding dimensions of the
        data array.

        For example, it the data array has 5 dimensions, and we are
        considering frames whose parallel axes are the 2nd and 4th dimensions
        of the array, the frame index will be a sequence of length 3
        corresponding to the indices where the frame intersects the 1st, 3rd
        and 5th axes.

        :param index: Sequence of indices defining the active data slice in
            a n-dimensional array. The sequence length is :math:`n-2`
        :raise: IndexError if any index in the index sequence is out of bound
            on its respective axis.
        """
        self.model.setFrameIndex(index)

    def _resetBrowsers(self, perspective):
        """Adjust limits for browsers based on the perspective and the
        size of the corresponding dimensions. Reset the index to 0.
        Update the dimension in the labels.

        :param perspective: Sequence of axes/dimensions numbers (0-based)
            defining the axes orthogonal to the frame.
        """
        # for 3D arrays we can accept an int rather than a 1-tuple
        if not hasattr(perspective, "__len__"):
            perspective = [perspective]

        # perspective must be sorted
        perspective = sorted(perspective)

        n_dimensions = len(self._data_shape)
        for i in range(n_dimensions - 2):
            browser = self._browserWidgets[i]
            label = self._browserLabels[i]
            browser.setRange(0, self._data_shape[perspective[i]] - 1)
            browser.setValue(0)
            label.setText(self._dimensionLabelsText[perspective[i]])

    def setPerspective(self, perspective):
        """Set the *perspective* by specifying which axes are orthogonal
        to the frame.

        For the opposite approach (defining parallel axes), use
        :meth:`setFrameAxes` instead.

        :param perspective: Sequence of unique axes numbers (0-based) defining
            the orthogonal axes. For a n-dimensional array, the sequence
            length is :math:`n-2`. The order is of the sequence is not taken
            into account (the dimensions are displayed in increasing order
            in the widget).
        """
        self.model.setPerspective(perspective)
        self._resetBrowsers(perspective)

    def setFrameAxes(self, row_axis, col_axis):
        """Set the *perspective* by specifying which axes are parallel
        to the frame.

        For the opposite approach (defining orthogonal axes), use
        :meth:`setPerspective` instead.

        :param int row_axis: Index (0-based) of the first dimension used as a frame
            axis
        :param int col_axis: Index (0-based) of the 2nd dimension used as a frame
            axis
        """
        self.model.setFrameAxes(row_axis, col_axis)
        n_dimensions = len(self._data_shape)
        perspective = tuple(set(range(0, n_dimensions)) - {row_axis, col_axis})
        self._resetBrowsers(perspective)

    def _browserSlot(self, value):
        index = []
        for browser in self._browserWidgets:
            if browser.isEnabled():
                index.append(browser.value())
        self.setFrameIndex(index)
        self.view.reset()

    def getData(self, copy=True):
        """Return a copy of the data array, or a reference to it if
        *copy=False* is passed as parameter.

        :param bool copy: If *True* (default), return a copy of the data. If
            *False*, return a reference.
        :return: Numpy array of data, or reference to original data object
            if *copy=False*
        """
        return self.model.getData(copy=copy)


def main():
    import numpy
    import sys
    a = qt.QApplication([])
    d = numpy.random.normal(0, 1, (4, 5, 1000, 1000))
    for j in range(4):
        for i in range(5):
            d[j, i, :, :] += i + 10 * j
    w = ArrayTableWidget()
    if "2" in sys.argv:
        print("sending a single image")
        w.setArrayData(d[0, 0])
    elif "3" in sys.argv:
        print("sending 5 images")
        w.setArrayData(d[0])
    else:
        print("sending 4 * 5 images ")
        w.setArrayData(d, labels=True)
    w.show()
    a.exec_()

if __name__ == "__main__":
    main()<|MERGE_RESOLUTION|>--- conflicted
+++ resolved
@@ -293,11 +293,7 @@
 
         self.axesSelector = AxesSelector(self)
 
-<<<<<<< HEAD
         self.view = TableView(self)
-=======
-        self.view = qt.QTableView(self)
->>>>>>> 9295c70f
 
         self.mainLayout.addWidget(self.browserContainer)
         self.mainLayout.addWidget(self.axesSelector)
