#!/usr/bin/env python
# -*- coding: utf-8 -*-
#
#    Project: Sift implementation in Python + OpenCL
#             https://github.com/silx-kit/silx
#
# Permission is hereby granted, free of charge, to any person
# obtaining a copy of this software and associated documentation
# files (the "Software"), to deal in the Software without
# restriction, including without limitation the rights to use,
# copy, modify, merge, publish, distribute, sublicense, and/or sell
# copies of the Software, and to permit persons to whom the
# Software is furnished to do so, subject to the following
# conditions:
#
# The above copyright notice and this permission notice shall be
# included in all copies or substantial portions of the Software.
#
# THE SOFTWARE IS PROVIDED "AS IS", WITHOUT WARRANTY OF ANY KIND,
# EXPRESS OR IMPLIED, INCLUDING BUT NOT LIMITED TO THE WARRANTIES
# OF MERCHANTABILITY, FITNESS FOR A PARTICULAR PURPOSE AND
# NONINFRINGEMENT. IN NO EVENT SHALL THE AUTHORS OR COPYRIGHT
# HOLDERS BE LIABLE FOR ANY CLAIM, DAMAGES OR OTHER LIABILITY,
# WHETHER IN AN ACTION OF CONTRACT, TORT OR OTHERWISE, ARISING
# FROM, OUT OF OR IN CONNECTION WITH THE SOFTWARE OR THE USE OR
# OTHER DEALINGS IN THE SOFTWARE.

"""
Test suite for all preprocessing kernels.
"""

from __future__ import division, print_function

__authors__ = ["Jérôme Kieffer", "Pierre Paleo"]
__contact__ = "jerome.kieffer@esrf.eu"
__license__ = "MIT"
__copyright__ = "2013 European Synchrotron Radiation Facility, Grenoble, France"
__date__ = "29/09/2016"

import time
import numpy
import unittest
import logging
from silx.opencl import ocl, kernel_workgroup_size
try:
    import scipy
except ImportError:
    scipy = None
else:
    import scipy.misc, scipy.ndimage

from ..utils import get_opencl_code
logger = logging.getLogger(__name__)
logger.setLevel(logging.INFO)

if ocl:
    import pyopencl, pyopencl.array


def gaussian_cpu(sigma, size=None, PROFILE=False):
    """
    Calculate a 1D gaussian using numpy.
    This is the same as scipy.signal.gaussian

    :param sigma: width of the gaussian
    :param size: can be calculated as 1 + 2 * 4sigma
    """
    t0 = time.time()
    if not size:
        size = int(1 + 8 * sigma)
    x = numpy.arange(size) - (size - 1.0) / 2.0
    g = numpy.exp(-(x / sigma) ** 2 / 2.0).astype(numpy.float32)
    g /= g.sum(dtype=numpy.float32)

    if PROFILE:
        logger.info("execution time: %.3fms on CPU" % (1e3 * (time.time() - t0)))
    return g


@unittest.skipUnless(ocl and scipy, "ocl or scipy is missing")
class TestGaussian(unittest.TestCase):

    @classmethod
    def setUpClass(cls):
        super(TestGaussian, cls).setUpClass()
        cls.ctx = ocl.create_context()

        if logger.getEffectiveLevel() <= logging.INFO:
            cls.PROFILE = True
            cls.queue = pyopencl.CommandQueue(cls.ctx, properties=pyopencl.command_queue_properties.PROFILING_ENABLE)
        else:
            cls.PROFILE = False
            cls.queue = pyopencl.CommandQueue(cls.ctx)

        cls.kernels = {"preprocess": 8,
                       "gaussian": 512}

        device = cls.ctx.devices[0]
        device_id = device.platform.get_devices().index(device)
        platform_id = pyopencl.get_platforms().index(device.platform)
        maxwg = ocl.platforms[platform_id].devices[device_id].max_work_group_size
#         logger.warning("max_work_group_size: %s on (%s, %s)", maxwg, platform_id, device_id)
        for kernel in list(cls.kernels.keys()):
            if cls.kernels[kernel] < maxwg:
                logger.warning("%s Limiting workgroup size to %s", kernel, maxwg)
                cls.kernels[kernel] = maxwg
        cls.max_wg = maxwg

        for kernel in list(cls.kernels.keys()):
            kernel_src = get_opencl_code(kernel)
            program = pyopencl.Program(cls.ctx, kernel_src).build("-D WORKGROUP=%s" % cls.kernels[kernel])
            cls.kernels[kernel] = program

    @classmethod
    def tearDownClass(cls):
        super(TestGaussian, cls).tearDownClass()
        cls.ctx = cls.kernels = cls.queue = None

    @classmethod
    def gaussian_gpu_v1(cls, sigma, size=None):
        """
        Calculate a 1D gaussian using pyopencl.
        This is the same as scipy.signal.gaussian

        :param sigma: width of the gaussian
        :param size: can be calculated as 1 + 2 * 4sigma
        """
        if not size:
            size = int(1 + 8 * sigma)
        g_gpu = pyopencl.array.empty(cls.queue, size, dtype=numpy.float32, order="C")
        t0 = time.time()
        evt1 = cls.kernels["preprocess"].gaussian(cls.queue, (size,), (1,),
                                                  g_gpu.data,  # __global     float     *data,
                                                  numpy.float32(sigma),  # const        float     sigma,
                                                  numpy.int32(size))  # const        int     SIZE
<<<<<<< HEAD
        sum_data = pyopencl.array.sum(g_gpu, queue=cls.queue)
=======
        sum_data = pyopencl.array.sum(g_gpu, dtype=numpy.dtype(numpy.float32), queue=cls.queue)
>>>>>>> e6e44448
        evt2 = cls.kernels["preprocess"].divide_cst(cls.queue, (size,), (1,),
                                                    g_gpu.data,  # __global     float     *data,
                                                    sum_data.data,  # const        float     sigma,
                                                    numpy.int32(size))  # const        int     SIZE
        g = g_gpu.get()
        if cls.PROFILE:
            logger.debug("execution time: %.3fms; Kernel took %.3fms and %.3fms" % (1e3 * (time.time() - t0), 1e-6 * (evt1.profile.end - evt1.profile.start), 1e-6 * (evt2.profile.end - evt2.profile.start)))

        return g

    @classmethod
    def gaussian_gpu_v2(cls, sigma, size=None):
        """
        Calculate a 1D gaussian using pyopencl.
        This is the same as scipy.signal.gaussian.
        Only one kernel to

        :param sigma: width of the gaussian
        :param size: can be calculated as 1 + 2 * 4sigma
        """
        if not size:
            size = int(1 + 8 * sigma)
        g_gpu = pyopencl.array.empty(cls.queue, size, dtype=numpy.float32, order="C")
        t0 = time.time()
        evt = cls.kernels["gaussian"].gaussian(cls.queue, (64,), (64,),
                                               g_gpu.data,  # __global     float     *data,
                                               numpy.float32(sigma),  # const        float     sigma,
                                               numpy.int32(size))  # const        int     SIZE
        g = g_gpu.get()
        if cls.PROFILE:
            logger.debug("execution time: %.3fms; Kernel took %.3fms" % (1e3 * (time.time() - t0), 1e-6 * (evt.profile.end - evt.profile.start)))
        return g

    def test_v1_odd(self):
        """
        test odd kernel size
        """
        sigma = 3.0
        size = 27
        ref = gaussian_cpu(sigma, size)
        res = self.gaussian_gpu_v1(sigma, size)
        delta = ref - res
        self.assert_(abs(delta).max() < 1e-6, "gaussian are the same ")

    def test_v1_even(self):
        """
        test odd kernel size
        """
        sigma = 3.0
        size = 28
        ref = gaussian_cpu(sigma, size)
        res = self.gaussian_gpu_v1(sigma, size)
        delta = ref - res
        self.assert_(abs(delta).max() < 1e-6, "gaussian are the same ")

    def test_v2_odd(self):
        """
        test odd kernel size
        """
        sigma = 3.0
        size = 27
        ref = gaussian_cpu(sigma, size)
        max_wg = kernel_workgroup_size(self.kernels["gaussian"], "gaussian")
        if max_wg < size:
            logger.warning("test_v2_odd: Skipping test of WG=%s when maximum is %s (%s)", size, max_wg, self.max_wg)
            return
        res = self.gaussian_gpu_v2(sigma, size)
        delta = ref - res
        self.assert_(abs(delta).max() < 1e-6, "gaussian are the same ")

    def test_v2_even(self):
        """
        test odd kernel size
        """
        sigma = 3.0
        size = 28
        ref = gaussian_cpu(sigma, size)
        max_wg = kernel_workgroup_size(self.kernels["gaussian"], "gaussian")
        if max_wg < size:
            logger.warning("test_v2_even: Skipping test of WG=%s when maximum is %s (%s)", size, max_wg, self.max_wg)
            return
        res = self.gaussian_gpu_v2(sigma, size)
        delta = ref - res
        self.assert_(abs(delta).max() < 1e-6, "gaussian are the same ")


def suite():
    testSuite = unittest.TestSuite()
    testSuite.addTest(TestGaussian("test_v1_odd"))
    testSuite.addTest(TestGaussian("test_v1_even"))
    testSuite.addTest(TestGaussian("test_v2_odd"))
    testSuite.addTest(TestGaussian("test_v2_even"))
    return testSuite<|MERGE_RESOLUTION|>--- conflicted
+++ resolved
@@ -35,13 +35,13 @@
 __contact__ = "jerome.kieffer@esrf.eu"
 __license__ = "MIT"
 __copyright__ = "2013 European Synchrotron Radiation Facility, Grenoble, France"
-__date__ = "29/09/2016"
+__date__ = "20/09/2016"
 
 import time
 import numpy
 import unittest
 import logging
-from silx.opencl import ocl, kernel_workgroup_size
+from silx.opencl import ocl
 try:
     import scipy
 except ImportError:
@@ -50,7 +50,7 @@
     import scipy.misc, scipy.ndimage
 
 from ..utils import get_opencl_code
-logger = logging.getLogger(__name__)
+logger = logging.getLogger(__file__)
 logger.setLevel(logging.INFO)
 
 if ocl:
@@ -133,18 +133,14 @@
                                                   g_gpu.data,  # __global     float     *data,
                                                   numpy.float32(sigma),  # const        float     sigma,
                                                   numpy.int32(size))  # const        int     SIZE
-<<<<<<< HEAD
-        sum_data = pyopencl.array.sum(g_gpu, queue=cls.queue)
-=======
         sum_data = pyopencl.array.sum(g_gpu, dtype=numpy.dtype(numpy.float32), queue=cls.queue)
->>>>>>> e6e44448
         evt2 = cls.kernels["preprocess"].divide_cst(cls.queue, (size,), (1,),
                                                     g_gpu.data,  # __global     float     *data,
                                                     sum_data.data,  # const        float     sigma,
                                                     numpy.int32(size))  # const        int     SIZE
         g = g_gpu.get()
         if cls.PROFILE:
-            logger.debug("execution time: %.3fms; Kernel took %.3fms and %.3fms" % (1e3 * (time.time() - t0), 1e-6 * (evt1.profile.end - evt1.profile.start), 1e-6 * (evt2.profile.end - evt2.profile.start)))
+            logger.info("execution time: %.3fms; Kernel took %.3fms and %.3fms" % (1e3 * (time.time() - t0), 1e-6 * (evt1.profile.end - evt1.profile.start), 1e-6 * (evt2.profile.end - evt2.profile.start)))
 
         return g
 
@@ -168,7 +164,7 @@
                                                numpy.int32(size))  # const        int     SIZE
         g = g_gpu.get()
         if cls.PROFILE:
-            logger.debug("execution time: %.3fms; Kernel took %.3fms" % (1e3 * (time.time() - t0), 1e-6 * (evt.profile.end - evt.profile.start)))
+            logger.info("execution time: %.3fms; Kernel took %.3fms" % (1e3 * (time.time() - t0), 1e-6 * (evt.profile.end - evt.profile.start)))
         return g
 
     def test_v1_odd(self):
@@ -200,9 +196,8 @@
         sigma = 3.0
         size = 27
         ref = gaussian_cpu(sigma, size)
-        max_wg = kernel_workgroup_size(self.kernels["gaussian"], "gaussian")
-        if max_wg < size:
-            logger.warning("test_v2_odd: Skipping test of WG=%s when maximum is %s (%s)", size, max_wg, self.max_wg)
+        if self.max_wg < size:
+            logger.warning("Skipping test of WG=%s when maximum is %s", size, self.max_wg)
             return
         res = self.gaussian_gpu_v2(sigma, size)
         delta = ref - res
@@ -215,9 +210,8 @@
         sigma = 3.0
         size = 28
         ref = gaussian_cpu(sigma, size)
-        max_wg = kernel_workgroup_size(self.kernels["gaussian"], "gaussian")
-        if max_wg < size:
-            logger.warning("test_v2_even: Skipping test of WG=%s when maximum is %s (%s)", size, max_wg, self.max_wg)
+        if self.max_wg < size:
+            logger.warning("Skipping test of WG=%s when maximum is %s", size, self.max_wg)
             return
         res = self.gaussian_gpu_v2(sigma, size)
         delta = ref - res
