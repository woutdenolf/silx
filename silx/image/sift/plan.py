--- conflicted
+++ resolved
@@ -243,11 +243,7 @@
         self.memory += self.kpsize * 128  # stores the descriptors: 128 unsigned chars
         self.memory += 4  # keypoint index Counter
         wg_float = min(self.max_workgroup_size, numpy.sqrt(self.shape[0] * self.shape[1]))
-<<<<<<< HEAD
-        self.red_size = 1 << (int(math.ceil(math.log(wg_float, 2))))
-=======
         self.red_size = nextpower(wg_float)
->>>>>>> a0e53cab
         self.memory += 4 * 2 * self.red_size  # temporary storage for reduction
 
         ########################################################################
@@ -320,38 +316,18 @@
         """
         name = "gaussian_%s" % sigma
         size = kernel_size(sigma, True)
-<<<<<<< HEAD
-        wg_size = 1 << int(math.ceil(math.log(size,2)))
-
-        logger.info("Allocating %s float for blur sigma: %s. wg=%s max_wg=%s", size, sigma,wg_size, self.max_workgroup_size)
-        try:
-=======
         wg_size = nextpower(size)
 
         logger.info("Allocating %s float for blur sigma: %s. wg=%s max_wg=%s", size, sigma,wg_size, self.max_workgroup_size)
         wg1 = self.kernels["gaussian.gaussian"]
         if wg1>=wg_size:
->>>>>>> a0e53cab
             gaussian_gpu = pyopencl.array.empty(self.queue, size, dtype=numpy.float32)
             evt = self.programs["gaussian"].gaussian(self.queue, (wg_size,), (wg_size,),
                                                      gaussian_gpu.data,  # __global     float     *data,
                                                      numpy.float32(sigma),  # const        float     sigma,
                                                      numpy.int32(size))  # const        int     SIZE
-        except pyopencl.LogicError as error:
-            device = self.ctx.devices[0]
-            wg1 = self.programs["gaussian"].gaussian.get_work_group_info(pyopencl.kernel_work_group_info.WORK_GROUP_SIZE, device)
-            logger.info("%s: gaussian wg: %s < max_work_group_size: %s",
-                        error, wg1, self.max_workgroup_size)
-            #common bug on OSX when running on CPU
-            x = numpy.arange(size) - (size - 1.0) / 2.0
-            gaus = numpy.exp(-(x / sigma) ** 2 / 2.0).astype(numpy.float32)
-            gaus /= gaus.sum(dtype=numpy.float32)
-            gaussian_gpu = pyopencl.array.to_device(self.queue, gaus)
-        else:
             if self.profile:
                 self.events.append(("gaussian %s" % sigma, evt))
-<<<<<<< HEAD
-=======
         else:
             logger.info("Workgroup size error: gaussian wg: %s < max_work_group_size: %s",
                         wg1, self.max_workgroup_size)
@@ -360,7 +336,6 @@
             gaus = numpy.exp(-(x / sigma) ** 2 / 2.0).astype(numpy.float32)
             gaus /= gaus.sum(dtype=numpy.float32)
             gaussian_gpu = pyopencl.array.to_device(self.queue, gaus)
->>>>>>> a0e53cab
 
         self.buffers[name] = gaussian_gpu
         return gaussian_gpu
@@ -379,11 +354,7 @@
     def _compile_kernels(self):
         """Call the OpenCL compiler
         """
-<<<<<<< HEAD
-        for kernel, wg_size in self.kernels.items():
-=======
         for kernel, wg_size in list(self.kernels.items()):
->>>>>>> a0e53cab
             kernel_src = get_opencl_code(kernel)
             if isinstance(wg_size, tuple):
                 wg_size = self.max_workgroup_size
@@ -445,21 +416,13 @@
                 # If the kernel is not present in the dict, it should not be used.
 
         wg_float = min(self.max_workgroup_size, numpy.sqrt(self.shape[0] * self.shape[1]))
-<<<<<<< HEAD
-        self.red_size = 1 << (int(math.ceil(math.log(wg_float, 2))))
-=======
         self.red_size = nextpower(wg_float)
->>>>>>> a0e53cab
 
         # we recalculate the shapes ...
         shape = self.shape
         min_size = 2 * par.BorderDist + 2
         while min(shape) > min_size:
-<<<<<<< HEAD
-            wg = (min(1 << int(math.ceil(math.log(shape[-1], 2))), self.max_workgroup_size), 1)
-=======
             wg = (min(nextpower(shape[-1]), self.max_workgroup_size), 1)
->>>>>>> a0e53cab
             self.wgsize.append(wg)
             self.procsize.append(calc_size(shape[-1::-1], wg))
             shape = tuple(i // 2 for i in shape)
@@ -511,12 +474,6 @@
                     self.events.append(("convert -> float", evt))
             else:
                 raise RuntimeError("invalid input format error")
-<<<<<<< HEAD
-            kernel1 = self.programs["reductions"].max_min_global_stage1
-            kernel2 = self.programs["reductions"].max_min_global_stage2
-            try:
-                logger.debug("self.red_size: %s", self.red_size)
-=======
             
             wg1 = self.kernels["reductions.max_min_global_stage1"]
             wg2 = self.kernels["reductions.max_min_global_stage2"]
@@ -540,7 +497,6 @@
                 kernel1 = self.programs["reductions"].max_min_global_stage1
                 kernel2 = self.programs["reductions"].max_min_global_stage2
                 #logger.debug("self.red_size: %s", self.red_size)
->>>>>>> a0e53cab
                 k1 = kernel1(self.queue, (self.red_size * self.red_size,), (self.red_size,),
                                self.buffers[0].data,
                                self.buffers["max_min"].data,
@@ -549,28 +505,11 @@
                                self.buffers["max_min"].data,
                                self.buffers["max"].data,
                                self.buffers["min"].data)
-<<<<<<< HEAD
-            except pyopencl.LogicError as error:
-                device = self.ctx.devices[0]
-                wg1 = kernel1.get_work_group_info(pyopencl.kernel_work_group_info.WORK_GROUP_SIZE, device)
-                wg2 = kernel2.get_work_group_info(pyopencl.kernel_work_group_info.WORK_GROUP_SIZE, device)
-                logger.info("%s: max_min_global_stage1 wg: %s; max_min_global_stage2 wg: %s < max_work_group_size: %s",
-                            error, wg1, wg2, self.max_workgroup_size)
-                #common bug on OSX when running on CPU
-                buffer_ = self.buffers[0].get()
-                self.buffers["max"].set(buffer_.max())
-                self.buffers["min"].set(buffer_.min())
-            else:
-                if self.profile:
-                    self.events.append(("max_min_stage1", k1))
-                    self.events.append(("max_min_stage2", k2))
-=======
                 
                 if self.profile:
                     self.events.append(("max_min_stage1", k1))
                     self.events.append(("max_min_stage2", k2))
 
->>>>>>> a0e53cab
             evt = self.programs["preprocess"].normalizes(self.queue, self.procsize[0], self.wgsize[0],
                                                          self.buffers[0].data,
                                                          self.buffers["min"].data,
