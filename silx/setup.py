--- conflicted
+++ resolved
@@ -25,11 +25,7 @@
 
 __authors__ = ["T. Vincent"]
 __license__ = "MIT"
-<<<<<<< HEAD
-__date__ = "31/08/2016"
-=======
 __date__ = "30/03/2017"
->>>>>>> 71f9f443
 
 from numpy.distutils.misc_util import Configuration
 
